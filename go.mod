module github.com/lafriks/go-tiled

go 1.19

require (
	github.com/disintegration/imaging v1.6.2
	github.com/stretchr/testify v1.9.0
)

require (
	github.com/davecgh/go-spew v1.1.1 // indirect
	github.com/pmezard/go-difflib v1.0.0 // indirect
<<<<<<< HEAD
	golang.org/x/image v0.17.0 // indirect
=======
	golang.org/x/image v0.18.0 // indirect
>>>>>>> 4c684f9c
	gopkg.in/yaml.v3 v3.0.1 // indirect
)<|MERGE_RESOLUTION|>--- conflicted
+++ resolved
@@ -10,10 +10,6 @@
 require (
 	github.com/davecgh/go-spew v1.1.1 // indirect
 	github.com/pmezard/go-difflib v1.0.0 // indirect
-<<<<<<< HEAD
-	golang.org/x/image v0.17.0 // indirect
-=======
 	golang.org/x/image v0.18.0 // indirect
->>>>>>> 4c684f9c
 	gopkg.in/yaml.v3 v3.0.1 // indirect
 )